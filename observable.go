--- conflicted
+++ resolved
@@ -197,14 +197,10 @@
 					close(out)
 					return
 				}
-				takeCount += 1
-			} else {
-				break
-			}
-<<<<<<< HEAD
-			takeCount++
-=======
->>>>>>> e93b1046
+				takeCount++
+			} else {
+				break
+			}
 		}
 		out <- errors.New(errors.ElementAtError)
 		close(out)
@@ -217,25 +213,17 @@
 func (o *observable) Take(nth uint) Observable {
 	f := func(out chan interface{}) {
 		takeCount := 0
-<<<<<<< HEAD
-		for item := range o.ch {
-			if takeCount < int(nth) {
-				takeCount++
-				out <- item
-				continue
-=======
 		it := o.iterable.Iterator()
 		for {
 			if item, err := it.Next(); err == nil {
 				if takeCount < int(nth) {
-					takeCount += 1
+					takeCount++
 					out <- item
 					continue
 				}
 				break
 			} else {
 				break
->>>>>>> e93b1046
 			}
 		}
 		close(out)
@@ -246,36 +234,25 @@
 // TakeLast takes last n items in the original Observable and returns
 // a new Observable with the taken items.
 func (o *observable) TakeLast(nth uint) Observable {
-<<<<<<< HEAD
-	out := make(chan interface{})
-	go func() {
+	f := func(out chan interface{}) {
 		n := int(nth)
 		r := ring.New(n)
 		count := 0
-		for item := range o.ch {
-			count++
-			r.Value = item
-			r = r.Next()
+		it := o.iterable.Iterator()
+		for {
+			if item, err := it.Next(); err == nil {
+				count++
+				r.Value = item
+				r = r.Next()
+			} else {
+				break
+			}
 		}
 		if count < n {
 			for i := 0; i < n-count; i++ {
 				r = r.Next()
 			}
 			n = count
-=======
-	f := func(out chan interface{}) {
-		buf := make([]interface{}, nth)
-		it := o.iterable.Iterator()
-		for {
-			if item, err := it.Next(); err == nil {
-				if len(buf) >= int(nth) {
-					buf = buf[1:]
-				}
-				buf = append(buf, item)
-			} else {
-				break
-			}
->>>>>>> e93b1046
 		}
 		for i := 0; i < n; i++ {
 			out <- r.Value
@@ -390,23 +367,16 @@
 func (o *observable) Skip(nth uint) Observable {
 	f := func(out chan interface{}) {
 		skipCount := 0
-<<<<<<< HEAD
-		for item := range o.ch {
-			if skipCount < int(nth) {
-				skipCount++
-				continue
-=======
 		it := o.iterable.Iterator()
 		for {
 			if item, err := it.Next(); err == nil {
 				if skipCount < int(nth) {
-					skipCount += 1
+					skipCount++
 					continue
 				}
 				out <- item
 			} else {
 				break
->>>>>>> e93b1046
 			}
 		}
 		close(out)
