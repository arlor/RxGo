package rxgo

import (
	"sync"
	"time"

	"fmt"

	"github.com/reactivex/rxgo/errors"
	"github.com/reactivex/rxgo/handlers"
	"github.com/reactivex/rxgo/iterable"
	"github.com/reactivex/rxgo/optional"
	"github.com/reactivex/rxgo/options"
)

// Observable is a basic observable interface
type Observable interface {
	Iterable
	All(predicate Predicate) Single
	AverageFloat32() Single
	AverageFloat64() Single
	AverageInt() Single
	AverageInt8() Single
	AverageInt16() Single
	AverageInt32() Single
	AverageInt64() Single
	BufferWithCount(count, skip int) Observable
	BufferWithTime(timespan, timeshift Duration) Observable
	BufferWithTimeOrCount(timespan Duration, count int) Observable
	Contains(equal Predicate) Single
	Count() Single
	DefaultIfEmpty(defaultValue interface{}) Observable
	Distinct(apply Function) Observable
	DistinctUntilChanged(apply Function) Observable
	DoOnEach(onNotification Consumer) Observable
	ElementAt(index uint) Single
	Filter(apply Predicate) Observable
	First() Observable
	FirstOrDefault(defaultValue interface{}) Single
	FlatMap(apply func(interface{}) Observable, maxInParallel uint) Observable
	ForEach(nextFunc handlers.NextFunc, errFunc handlers.ErrFunc,
		doneFunc handlers.DoneFunc, opts ...options.Option) Observer
	Last() Observable
	LastOrDefault(defaultValue interface{}) Single
	Map(apply Function) Observable
	Max(comparator Comparator) OptionalSingle
	Min(comparator Comparator) OptionalSingle
	OnErrorResumeNext(resumeSequence ErrorToObservableFunction) Observable
	OnErrorReturn(resumeFunc ErrorFunction) Observable
	Publish() ConnectableObservable
	Reduce(apply Function2) OptionalSingle
	Repeat(count int64, frequency Duration) Observable
	Scan(apply Function2) Observable
	Skip(nth uint) Observable
	SkipLast(nth uint) Observable
	SkipWhile(apply Predicate) Observable
	StartWithItems(items ...interface{}) Observable
	StartWithIterable(iterable iterable.Iterable) Observable
	StartWithObservable(observable Observable) Observable
	Subscribe(handler handlers.EventHandler, opts ...options.Option) Observer
	SumFloat32() Single
	SumFloat64() Single
	SumInt64() Single
	Take(nth uint) Observable
	TakeLast(nth uint) Observable
	TakeWhile(apply Predicate) Observable
	ToList() Observable
	ToMap(keySelector Function) Observable
	ToMapWithValueSelector(keySelector Function, valueSelector Function) Observable
	ZipFromObservable(publisher Observable, zipper Function2) Observable
	getOnErrorResumeNext() ErrorToObservableFunction
	getOnErrorReturn() ErrorFunction
}

// observable is a structure handling a channel of interface{} and implementing Observable
type observable struct {
	iterable            Iterable
	errorOnSubscription error
	observableFactory   func() Observable
	onErrorReturn       ErrorFunction
	onErrorResumeNext   ErrorToObservableFunction
}

// CheckHandler checks the underlying type of an EventHandler.
func CheckEventHandler(handler handlers.EventHandler) Observer {
	return NewObserver(handler)
}

// CheckHandler checks the underlying type of an EventHandler.
func CheckEventHandlers(handler ...handlers.EventHandler) Observer {
	return NewObserver(handler...)
}

func iterate(observable Observable, observer Observer) error {
	it := observable.Iterator()
	for it.Next() {
		item := it.Value()
		switch item := item.(type) {
		case error:
			if observable.getOnErrorReturn() != nil {
				observer.OnNext(observable.getOnErrorReturn()(item))
				// Stop the subscription
				return nil
			} else if observable.getOnErrorResumeNext() != nil {
				observable = observable.getOnErrorResumeNext()(item)
				it = observable.Iterator()
			} else {
				observer.OnError(item)
				return item
			}
		default:
			observer.OnNext(item)
		}
	}
	return nil
}

func (o *observable) Iterator() Iterator {
	return o.iterable.Iterator()
}

// Subscribe subscribes an EventHandler and returns a Subscription channel.
func (o *observable) Subscribe(handler handlers.EventHandler, opts ...options.Option) Observer {
	ob := CheckEventHandler(handler)

	observableOptions := options.ParseOptions(opts...)

	if o.errorOnSubscription != nil {
		go func() {
			ob.OnError(o.errorOnSubscription)
		}()
		return ob
	}

	if observableOptions.Parallelism() == 0 {
		go func() {
			e := iterate(o, ob)
			if e == nil {
				ob.OnDone()
			}
		}()
	} else {
		results := make([]chan error, 0)
		for i := 0; i < observableOptions.Parallelism(); i++ {
			ch := make(chan error)
			go func() {
				ch <- iterate(o, ob)
			}()
			results = append(results, ch)
		}

		go func() {
			for _, ch := range results {
				err := <-ch
				if err != nil {
					return
				}
			}

			ob.OnDone()
		}()
	}

	return ob
}

// Map maps a Function predicate to each item in Observable and
// returns a new Observable with applied items.
func (o *observable) Map(apply Function) Observable {
	f := func(out chan interface{}) {
		it := o.Iterator()
		for it.Next() {
			item := it.Value()
			out <- apply(item)
		}
		close(out)
	}

	return newColdObservable(f)
}

func (o *observable) ElementAt(index uint) Single {
	f := func(out chan interface{}) {
		takeCount := 0

		it := o.iterable.Iterator()
		for it.Next() {
			item := it.Value()
			if takeCount == int(index) {
				out <- item
				close(out)
				return
			}
			takeCount += 1
		}
		out <- errors.New(errors.ElementAtError)
		close(out)
	}
	return newColdSingle(f)
}

// Take takes first n items in the original Obserable and returns
// a new Observable with the taken items.
func (o *observable) Take(nth uint) Observable {
	f := func(out chan interface{}) {
		takeCount := 0
		it := o.iterable.Iterator()
		for it.Next() {
			item := it.Value()
			if takeCount < int(nth) {
				takeCount += 1
				out <- item
				continue
			}
			break
		}
		close(out)
	}
	return newColdObservable(f)
}

// TakeLast takes last n items in the original Observable and returns
// a new Observable with the taken items.
func (o *observable) TakeLast(nth uint) Observable {
	f := func(out chan interface{}) {
		buf := make([]interface{}, nth)
		it := o.iterable.Iterator()
		for it.Next() {
			item := it.Value()
			if len(buf) >= int(nth) {
				buf = buf[1:]
			}
			buf = append(buf, item)
		}
		for _, takenItem := range buf {
			out <- takenItem
		}
		close(out)
	}
	return newColdObservable(f)
}

// Filter filters items in the original Observable and returns
// a new Observable with the filtered items.
func (o *observable) Filter(apply Predicate) Observable {
	f := func(out chan interface{}) {
		it := o.iterable.Iterator()
		for it.Next() {
			item := it.Value()
			if apply(item) {
				out <- item
			}
		}
		close(out)
	}
	return newColdObservable(f)
}

// First returns new Observable which emit only first item.
func (o *observable) First() Observable {
	f := func(out chan interface{}) {
		it := o.iterable.Iterator()
		for it.Next() {
			item := it.Value()
			out <- item
			break
		}
		close(out)
	}
	return newColdObservable(f)
}

// Last returns a new Observable which emit only last item.
func (o *observable) Last() Observable {
	f := func(out chan interface{}) {
		var last interface{}
		it := o.iterable.Iterator()
		for it.Next() {
			item := it.Value()
			last = item
		}
		out <- last
		close(out)
	}
	return newColdObservable(f)
}

// Distinct suppresses duplicate items in the original Observable and returns
// a new Observable.
func (o *observable) Distinct(apply Function) Observable {
	f := func(out chan interface{}) {
		keysets := make(map[interface{}]struct{})
		it := o.iterable.Iterator()
		for it.Next() {
			item := it.Value()
			key := apply(item)
			_, ok := keysets[key]
			if !ok {
				out <- item
			}
			keysets[key] = struct{}{}
		}
		close(out)
	}
	return newColdObservable(f)
}

// DistinctUntilChanged suppresses consecutive duplicate items in the original
// Observable and returns a new Observable.
func (o *observable) DistinctUntilChanged(apply Function) Observable {
	f := func(out chan interface{}) {
		var current interface{}
		it := o.iterable.Iterator()
		for it.Next() {
			item := it.Value()
			key := apply(item)
			if current != key {
				out <- item
				current = key
			}
		}
		close(out)
	}
	return newColdObservable(f)
}

// Skip suppresses the first n items in the original Observable and
// returns a new Observable with the rest items.
func (o *observable) Skip(nth uint) Observable {
	f := func(out chan interface{}) {
		skipCount := 0
		it := o.iterable.Iterator()
		for it.Next() {
			item := it.Value()
			if skipCount < int(nth) {
				skipCount += 1
				continue
			}
			out <- item
		}
		close(out)
	}

	return newColdObservable(f)
}

// SkipLast suppresses the last n items in the original Observable and
// returns a new Observable with the rest items.
func (o *observable) SkipLast(nth uint) Observable {
	f := func(out chan interface{}) {
		buf := make(chan interface{}, nth)
		it := o.iterable.Iterator()
		for it.Next() {
			item := it.Value()
			select {
			case buf <- item:
			default:
				out <- (<-buf)
				buf <- item
			}
		}
		close(buf)
		close(out)
	}
	return newColdObservable(f)
}

// Scan applies Function2 predicate to each item in the original
// Observable sequentially and emits each successive value on a new Observable.
func (o *observable) Scan(apply Function2) Observable {
	f := func(out chan interface{}) {
		var current interface{}
		it := o.iterable.Iterator()
		for it.Next() {
			item := it.Value()
			tmp := apply(current, item)
			out <- tmp
			current = tmp
		}
		close(out)
	}
	return newColdObservable(f)
}

func (o *observable) Reduce(apply Function2) OptionalSingle {
	out := make(chan optional.Optional)
	go func() {
		var acc interface{}
		empty := true
		it := o.iterable.Iterator()
		for it.Next() {
			item := it.Value()
			empty = false
			acc = apply(acc, item)
		}
		if empty {
			out <- optional.Empty()
		} else {
			out <- optional.Of(acc)
		}
		close(out)
	}()
	return NewOptionalSingleFromChannel(out)
}

func (o *observable) Count() Single {
	f := func(out chan interface{}) {
		var count int64
		it := o.iterable.Iterator()
		for it.Next() {
			count++
		}
		out <- count
		close(out)
	}
	return newColdSingle(f)
}

// FirstOrDefault returns new Observable which emit only first item.
// If the observable fails to emit any items, it emits a default value.
func (o *observable) FirstOrDefault(defaultValue interface{}) Single {
	f := func(out chan interface{}) {
		first := defaultValue
		it := o.iterable.Iterator()
		for it.Next() {
			item := it.Value()
			first = item
			break
		}
		out <- first
		close(out)
	}
	return newColdSingle(f)
}

// Last returns a new Observable which emit only last item.
// If the observable fails to emit any items, it emits a default value.
func (o *observable) LastOrDefault(defaultValue interface{}) Single {
	f := func(out chan interface{}) {
		last := defaultValue
		it := o.iterable.Iterator()
		for it.Next() {
			item := it.Value()
			last = item
		}
		out <- last
		close(out)
	}
	return newColdSingle(f)
}

// TakeWhile emits items emitted by an Observable as long as the
// specified condition is true, then skip the remainder.
func (o *observable) TakeWhile(apply Predicate) Observable {
	f := func(out chan interface{}) {
		it := o.iterable.Iterator()
		for it.Next() {
			item := it.Value()
			if apply(item) {
				out <- item
				continue
			}
			break
		}
		close(out)
	}
	return newColdObservable(f)
}

// SkipWhile discard items emitted by an Observable until a specified condition becomes false.
func (o *observable) SkipWhile(apply Predicate) Observable {
	f := func(out chan interface{}) {
		skip := true
		it := o.iterable.Iterator()
		for it.Next() {
			item := it.Value()
			if !skip {
				out <- item
			} else {
				if !apply(item) {
					out <- item
					skip = false
				}
			}
		}
		close(out)
	}
	return newColdObservable(f)
}

// ToList collects all items from an Observable and emit them as a single List.
func (o *observable) ToList() Observable {
	f := func(out chan interface{}) {
		s := make([]interface{}, 0)
		it := o.iterable.Iterator()
		for it.Next() {
			item := it.Value()
			s = append(s, item)
		}
		out <- s
		close(out)
	}
	return newColdObservable(f)
}

// ToMap convert the sequence of items emitted by an Observable
// into a map keyed by a specified key function
func (o *observable) ToMap(keySelector Function) Observable {
	f := func(out chan interface{}) {
		m := make(map[interface{}]interface{})
		it := o.iterable.Iterator()
		for it.Next() {
			item := it.Value()
			m[keySelector(item)] = item
		}
		out <- m
		close(out)
	}
	return newColdObservable(f)
}

// ToMapWithValueSelector convert the sequence of items emitted by an Observable
// into a map keyed by a specified key function and valued by another
// value function
func (o *observable) ToMapWithValueSelector(keySelector Function, valueSelector Function) Observable {
	f := func(out chan interface{}) {
		m := make(map[interface{}]interface{})
		it := o.iterable.Iterator()
		for it.Next() {
			item := it.Value()
			m[keySelector(item)] = valueSelector(item)
		}
		out <- m
		close(out)
	}
	return newColdObservable(f)
}

// ZipFromObservable che emissions of multiple Observables together via a specified function
// and emit single items for each combination based on the results of this function
func (o *observable) ZipFromObservable(publisher Observable, zipper Function2) Observable {
	f := func(out chan interface{}) {
		it := o.iterable.Iterator()
		it2 := publisher.Iterator()
	OuterLoop:
		for it.Next() {
			item1 := it.Value()

			for it2.Next() {
				item2 := it2.Value()
				out <- zipper(item1, item2)
				continue OuterLoop
			}
			break OuterLoop
		}
		close(out)
	}
	return newColdObservable(f)
}

// ForEach subscribes to the Observable and receives notifications for each element.
func (o *observable) ForEach(nextFunc handlers.NextFunc, errFunc handlers.ErrFunc,
	doneFunc handlers.DoneFunc, opts ...options.Option) Observer {
	return o.Subscribe(CheckEventHandlers(nextFunc, errFunc, doneFunc), opts...)
}

// Publish returns a ConnectableObservable which waits until its connect method
// is called before it begins emitting items to those Observers that have subscribed to it.
func (o *observable) Publish() ConnectableObservable {
	return newConnectableObservableFromObservable(o)
}

func (o *observable) All(predicate Predicate) Single {
	f := func(out chan interface{}) {
		it := o.iterable.Iterator()
		for it.Next() {
			item := it.Value()
			if !predicate(item) {
				out <- false
				close(out)
				return
			}
		}
		out <- true
		close(out)
	}
	return newColdSingle(f)
}

// OnErrorReturn instructs an Observable to emit an item (returned by a specified function)
// rather than invoking onError if it encounters an error.
func (o *observable) OnErrorReturn(resumeFunc ErrorFunction) Observable {
	o.onErrorReturn = resumeFunc
	o.onErrorResumeNext = nil
	return o
}

// OnErrorResumeNext Instructs an Observable to pass control to another Observable rather than invoking
// onError if it encounters an error.
func (o *observable) OnErrorResumeNext(resumeSequence ErrorToObservableFunction) Observable {
	o.onErrorResumeNext = resumeSequence
	o.onErrorReturn = nil
	return o
}

func (o *observable) getOnErrorReturn() ErrorFunction {
	return o.onErrorReturn
}

func (o *observable) getOnErrorResumeNext() ErrorToObservableFunction {
	return o.onErrorResumeNext
}

// Contains returns an Observable that emits a Boolean that indicates whether
// the source Observable emitted an item (the comparison is made against a predicate).
func (o *observable) Contains(equal Predicate) Single {
	f := func(out chan interface{}) {
		it := o.iterable.Iterator()
		for it.Next() {
			item := it.Value()
			if equal(item) {
				out <- true
				close(out)
				return
			}
		}
		out <- false
		close(out)
	}
	return newColdSingle(f)
}

// DefaultIfEmpty returns an Observable that emits the items emitted by the source
// Observable or a specified default item if the source Observable is empty.
func (o *observable) DefaultIfEmpty(defaultValue interface{}) Observable {
	f := func(out chan interface{}) {
		empty := true
		it := o.iterable.Iterator()
		for it.Next() {
			item := it.Value()
			empty = false
			out <- item
		}
		if empty {
			out <- defaultValue
		}
		close(out)
	}
	return newColdObservable(f)
}

// DoOnEach operator allows you to establish a callback that the resulting Observable
// will call each time it emits an item
func (o *observable) DoOnEach(onNotification Consumer) Observable {
	f := func(out chan interface{}) {
		it := o.iterable.Iterator()
		for it.Next() {
			item := it.Value()
			out <- item
			onNotification(item)
		}
		close(out)
	}
	return newColdObservable(f)
}

// Repeat returns an Observable that repeats the sequence of items emitted by the source Observable
// at most count times, at a particular frequency.
func (o *observable) Repeat(count int64, frequency Duration) Observable {
	if count != Indefinitely {
		if count < 0 {
			count = 0
		}
	}

	f := func(out chan interface{}) {
		persist := make([]interface{}, 0)
		it := o.iterable.Iterator()
		for it.Next() {
			item := it.Value()
			out <- item
			persist = append(persist, item)
		}

		for {
			if count != Indefinitely {
				if count == 0 {
					break
				}
			}

			if frequency != nil {
				time.Sleep(frequency.duration())
			}

			for _, v := range persist {
				out <- v
			}

			count = count - 1
		}
		close(out)
	}
	return newColdObservable(f)
}

// AverageInt calculates the average of numbers emitted by an Observable and emits this average int.
func (o *observable) AverageInt() Single {
	f := func(out chan interface{}) {
		sum := 0
		count := 0
		it := o.iterable.Iterator()
		for it.Next() {
			item := it.Value()
			if v, ok := item.(int); ok {
				sum = sum + v
				count = count + 1
			} else {
				out <- errors.New(errors.IllegalInputError, fmt.Sprintf("type: %t", item))
				close(out)
				return
			}
		}
		if count == 0 {
			out <- 0
		} else {
			out <- sum / count
		}
		close(out)
	}
	return newColdSingle(f)
}

// AverageInt8 calculates the average of numbers emitted by an Observable and emits this average int8.
func (o *observable) AverageInt8() Single {
	f := func(out chan interface{}) {
		var sum int8 = 0
		var count int8 = 0
		it := o.iterable.Iterator()
		for it.Next() {
			item := it.Value()
			if v, ok := item.(int8); ok {
				sum = sum + v
				count = count + 1
			} else {
				out <- errors.New(errors.IllegalInputError, fmt.Sprintf("type: %t", item))
				close(out)
				return
			}
		}
		if count == 0 {
			out <- 0
		} else {
			out <- sum / count
		}
		close(out)
	}
	return newColdSingle(f)
}

// AverageInt16 calculates the average of numbers emitted by an Observable and emits this average int16.
func (o *observable) AverageInt16() Single {
	f := func(out chan interface{}) {
		var sum int16 = 0
		var count int16 = 0
		it := o.iterable.Iterator()
		for it.Next() {
			item := it.Value()
			if v, ok := item.(int16); ok {
				sum = sum + v
				count = count + 1
			} else {
				out <- errors.New(errors.IllegalInputError, fmt.Sprintf("type: %t", item))
				close(out)
				return
			}
		}
		if count == 0 {
			out <- 0
		} else {
			out <- sum / count
		}
		close(out)
	}
	return newColdSingle(f)
}

// AverageInt32 calculates the average of numbers emitted by an Observable and emits this average int32.
func (o *observable) AverageInt32() Single {
	f := func(out chan interface{}) {
		var sum int32 = 0
		var count int32 = 0
		it := o.iterable.Iterator()
		for it.Next() {
			item := it.Value()
			if v, ok := item.(int32); ok {
				sum = sum + v
				count = count + 1
			} else {
				out <- errors.New(errors.IllegalInputError, fmt.Sprintf("type: %t", item))
				close(out)
				return
			}
		}
		if count == 0 {
			out <- 0
		} else {
			out <- sum / count
		}
		close(out)
	}
	return newColdSingle(f)
}

// AverageInt64 calculates the average of numbers emitted by an Observable and emits this average int64.
func (o *observable) AverageInt64() Single {
	f := func(out chan interface{}) {
		var sum int64 = 0
		var count int64 = 0
		it := o.iterable.Iterator()
		for it.Next() {
			item := it.Value()
			if v, ok := item.(int64); ok {
				sum = sum + v
				count = count + 1
			} else {
				out <- errors.New(errors.IllegalInputError, fmt.Sprintf("type: %t", item))
				close(out)
				return
			}
		}
		if count == 0 {
			out <- 0
		} else {
			out <- sum / count
		}
		close(out)
	}
	return newColdSingle(f)
}

// AverageFloat32 calculates the average of numbers emitted by an Observable and emits this average float32.
func (o *observable) AverageFloat32() Single {
	f := func(out chan interface{}) {
		var sum float32 = 0
		var count float32 = 0
		it := o.iterable.Iterator()
		for it.Next() {
			item := it.Value()
			if v, ok := item.(float32); ok {
				sum = sum + v
				count = count + 1
			} else {
				out <- errors.New(errors.IllegalInputError, fmt.Sprintf("type: %t", item))
				close(out)
				return
			}
		}
		if count == 0 {
			out <- 0
		} else {
			out <- sum / count
		}
		close(out)
	}
	return newColdSingle(f)
}

// AverageFloat64 calculates the average of numbers emitted by an Observable and emits this average float64.
func (o *observable) AverageFloat64() Single {
	f := func(out chan interface{}) {
		var sum float64 = 0
		var count float64 = 0
		it := o.iterable.Iterator()
		for it.Next() {
			item := it.Value()
			if v, ok := item.(float64); ok {
				sum = sum + v
				count = count + 1
			} else {
				out <- errors.New(errors.IllegalInputError, fmt.Sprintf("type: %t", item))
				close(out)
				return
			}
		}
		if count == 0 {
			out <- 0
		} else {
			out <- sum / count
		}
		close(out)
	}
	return newColdSingle(f)
}

// Max determines and emits the maximum-valued item emitted by an Observable according to a comparator.
func (o *observable) Max(comparator Comparator) OptionalSingle {
	out := make(chan optional.Optional)
	go func() {
		empty := true
		var max interface{} = nil
		it := o.iterable.Iterator()
		for it.Next() {
			item := it.Value()
			empty = false

			if max == nil {
				max = item
			} else {
				if comparator(max, item) == Smaller {
					max = item
				}
			}
		}
		if empty {
			out <- optional.Empty()
		} else {
			out <- optional.Of(max)
		}
		close(out)
	}()
	return &optionalSingle{ch: out}
}

// Min determines and emits the minimum-valued item emitted by an Observable according to a comparator.
func (o *observable) Min(comparator Comparator) OptionalSingle {
	out := make(chan optional.Optional)
	go func() {
		empty := true
		var min interface{} = nil
		it := o.iterable.Iterator()
		for it.Next() {
			item := it.Value()
			empty = false

			if min == nil {
				min = item
			} else {
				if comparator(min, item) == Greater {
					min = item
				}
			}
		}
		if empty {
			out <- optional.Empty()
		} else {
			out <- optional.Of(min)
		}
		close(out)
	}()
	return &optionalSingle{ch: out}
}

// BufferWithCount returns an Observable that emits buffers of items it collects
// from the source Observable.
// The resulting Observable emits buffers every skip items, each containing a slice of count items.
// When the source Observable completes or encounters an error,
// the resulting Observable emits the current buffer and propagates
// the notification from the source Observable.
func (o *observable) BufferWithCount(count, skip int) Observable {
	f := func(out chan interface{}) {
		if count <= 0 {
			out <- errors.New(errors.IllegalInputError, "count must be positive")
			close(out)
			return
		}

		if skip <= 0 {
			out <- errors.New(errors.IllegalInputError, "skip must be positive")
			close(out)
			return
		}

		buffer := make([]interface{}, count, count)
		iCount := 0
		iSkip := 0
		it := o.iterable.Iterator()
		for it.Next() {
			item := it.Value()
			switch item := item.(type) {
			case error:
				if iCount != 0 {
					out <- buffer[:iCount]
				}
				out <- item
				close(out)
				return
			default:
				if iCount >= count { // Skip
					iSkip++
				} else { // Add to buffer
					buffer[iCount] = item
					iCount++
					iSkip++
				}

				if iSkip == skip { // Send current buffer
					out <- buffer
					buffer = make([]interface{}, count, count)
					iCount = 0
					iSkip = 0
				}
			}
		}
		if iCount != 0 {
			out <- buffer[:iCount]
		}

		close(out)
	}
	return newColdObservable(f)
}

// BufferWithTime returns an Observable that emits buffers of items it collects from the source
// Observable. The resulting Observable starts a new buffer periodically, as determined by the
// timeshift argument. It emits each buffer after a fixed timespan, specified by the timespan argument.
// When the source Observable completes or encounters an error, the resulting Observable emits
// the current buffer and propagates the notification from the source Observable.
func (o *observable) BufferWithTime(timespan, timeshift Duration) Observable {
	f := func(out chan interface{}) {
		if timespan == nil || timespan.duration() == 0 {
			out <- errors.New(errors.IllegalInputError, "timespan must not be nil")
			close(out)
			return
		}

		if timeshift == nil {
			timeshift = WithDuration(0)
		}

		var mux sync.Mutex
		var listenMutex sync.Mutex
		buffer := make([]interface{}, 0)
		stop := false
		listen := true

		// First goroutine in charge to check the timespan
		go func() {
			for {
				time.Sleep(timespan.duration())
				mux.Lock()
				if !stop {
					out <- buffer
					buffer = make([]interface{}, 0)
					mux.Unlock()

					if timeshift.duration() != 0 {
						listenMutex.Lock()
						listen = false
						listenMutex.Unlock()
						time.Sleep(timeshift.duration())
						listenMutex.Lock()
						listen = true
						listenMutex.Unlock()
					}
				} else {
					mux.Unlock()
					return
				}
			}
		}()

		// Second goroutine in charge to retrieve the items from the source observable
		go func() {
			it := o.iterable.Iterator()
			for it.Next() {
				item := it.Value()
				switch item := item.(type) {
				case error:
					mux.Lock()
					if len(buffer) > 0 {
						out <- buffer
					}
					out <- item
					close(out)
					stop = true
					mux.Unlock()
					return
				default:
					listenMutex.Lock()
					l := listen
					listenMutex.Unlock()

					mux.Lock()
					if l {
						buffer = append(buffer, item)
					}
					mux.Unlock()
				}
			}
			mux.Lock()
			if len(buffer) > 0 {
				out <- buffer
			}
			close(out)
			stop = true
			mux.Unlock()
		}()

	}
	return newColdObservable(f)
}

// BufferWithTimeOrCount returns an Observable that emits buffers of items it collects
// from the source Observable. The resulting Observable emits connected,
// non-overlapping buffers, each of a fixed duration specified by the timespan argument
// or a maximum size specified by the count argument (whichever is reached first).
// When the source Observable completes or encounters an error, the resulting Observable
// emits the current buffer and propagates the notification from the source Observable.
func (o *observable) BufferWithTimeOrCount(timespan Duration, count int) Observable {
	f := func(out chan interface{}) {
		if timespan == nil || timespan.duration() == 0 {
			out <- errors.New(errors.IllegalInputError, "timespan must not be nil")
			close(out)
			return
		}

		if count <= 0 {
			out <- errors.New(errors.IllegalInputError, "count must be positive")
			close(out)
			return
		}

		sendCh := make(chan []interface{})
		errCh := make(chan error)
		buffer := make([]interface{}, 0)
		var bufferMutex sync.Mutex

		// First sender goroutine
		go func() {
			for {
				select {
				case currentBuffer := <-sendCh:
					out <- currentBuffer
				case error := <-errCh:
					if len(buffer) > 0 {
						out <- buffer
					}
					if error != nil {
						out <- error
					}
					close(out)
					return
				case <-time.After(timespan.duration()): // Send on timer
					bufferMutex.Lock()
					b := make([]interface{}, len(buffer))
					copy(b, buffer)
					buffer = make([]interface{}, 0)
					bufferMutex.Unlock()

					out <- b
				}
			}
		}()

		// Second goroutine in charge to retrieve the items from the source observable
		go func() {
			it := o.iterable.Iterator()
			for it.Next() {
				item := it.Value()
				switch item := item.(type) {
				case error:
					errCh <- item
					return
				default:
					bufferMutex.Lock()
					buffer = append(buffer, item)
					if len(buffer) >= count {
						b := make([]interface{}, len(buffer))
						copy(b, buffer)
						buffer = make([]interface{}, 0)
						bufferMutex.Unlock()

						sendCh <- b
					} else {
						bufferMutex.Unlock()
					}
				}
			}
			errCh <- nil
		}()

	}
	return newColdObservable(f)
}

// SumInt64 calculates the average of integers emitted by an Observable and emits an int64.
func (o *observable) SumInt64() Single {
	f := func(out chan interface{}) {
		var sum int64
		it := o.iterable.Iterator()
		for it.Next() {
			item := it.Value()
			switch item := item.(type) {
			case int:
				sum = sum + int64(item)
			case int8:
				sum = sum + int64(item)
			case int16:
				sum = sum + int64(item)
			case int32:
				sum = sum + int64(item)
			case int64:
				sum = sum + item
			default:
				out <- errors.New(errors.IllegalInputError,
					fmt.Sprintf("expected type: int, int8, int16, int32 or int64, got %t", item))
				close(out)
				return
			}
		}
		out <- sum
		close(out)
	}
	return newColdSingle(f)
}

// SumFloat32 calculates the average of float32 emitted by an Observable and emits a float32.
func (o *observable) SumFloat32() Single {
	f := func(out chan interface{}) {
		var sum float32
		it := o.iterable.Iterator()
		for it.Next() {
			item := it.Value()
			switch item := item.(type) {
			case int:
				sum = sum + float32(item)
			case int8:
				sum = sum + float32(item)
			case int16:
				sum = sum + float32(item)
			case int32:
				sum = sum + float32(item)
			case int64:
				sum = sum + float32(item)
			case float32:
				sum = sum + item
			default:
				out <- errors.New(errors.IllegalInputError,
					fmt.Sprintf("expected type: float32, int, int8, int16, int32 or int64, got %t", item))
				close(out)
				return
			}
		}
		out <- sum
		close(out)
	}
	return newColdSingle(f)
}

// SumFloat64 calculates the average of float64 emitted by an Observable and emits a float64.
func (o *observable) SumFloat64() Single {
	f := func(out chan interface{}) {
		var sum float64
		it := o.iterable.Iterator()
		for it.Next() {
			item := it.Value()
			switch item := item.(type) {
			case int:
				sum = sum + float64(item)
			case int8:
				sum = sum + float64(item)
			case int16:
				sum = sum + float64(item)
			case int32:
				sum = sum + float64(item)
			case int64:
				sum = sum + float64(item)
			case float32:
				sum = sum + float64(item)
			case float64:
				sum = sum + item
			default:
				out <- errors.New(errors.IllegalInputError,
					fmt.Sprintf("expected type: float32, float64, int, int8, int16, int32 or int64, got %t", item))
				close(out)
				return
			}
		}
		out <- sum
		close(out)
<<<<<<< HEAD
	}
	return newColdSingle(f)
=======
	}()
	return NewSingleFromChannel(out)
}

// StartWithItems returns an Observable that emits the specified items before it begins to emit items emitted
// by the source Observable.
func (o *observable) StartWithItems(items ...interface{}) Observable {
	out := make(chan interface{})
	go func() {
		for _, item := range items {
			out <- item
		}

		for item := range o.ch {
			out <- item
		}

		close(out)
	}()
	return &observable{ch: out}
}

// StartWithIterable returns an Observable that emits the items in a specified Iterable before it begins to
// emit items emitted by the source Observable.
func (o *observable) StartWithIterable(iterable iterable.Iterable) Observable {
	out := make(chan interface{})
	go func() {
		for {
			item, err := iterable.Next()
			if err != nil {
				break
			}
			out <- item
		}

		for item := range o.ch {
			out <- item
		}

		close(out)
	}()
	return &observable{ch: out}
}

// StartWithObservable returns an Observable that emits the items in a specified Observable before it begins to
// emit items emitted by the source Observable.
func (o *observable) StartWithObservable(obs Observable) Observable {
	out := make(chan interface{})
	go func() {
		for {
			item, err := obs.Next()
			if err != nil {
				break
			}
			out <- item
		}

		for item := range o.ch {
			out <- item
		}

		close(out)
	}()
	return &observable{ch: out}
>>>>>>> 60076660
}<|MERGE_RESOLUTION|>--- conflicted
+++ resolved
@@ -1279,12 +1279,8 @@
 		}
 		out <- sum
 		close(out)
-<<<<<<< HEAD
-	}
-	return newColdSingle(f)
-=======
-	}()
-	return NewSingleFromChannel(out)
+	}
+	return newColdSingle(f)
 }
 
 // StartWithItems returns an Observable that emits the specified items before it begins to emit items emitted
@@ -1347,5 +1343,4 @@
 		close(out)
 	}()
 	return &observable{ch: out}
->>>>>>> 60076660
 }