# RxGo
[![Build Status](https://travis-ci.org/jochasinga/RxGo.svg?branch=master)](https://travis-ci.org/jochasinga/RxGo) 
[![Coverage Status](https://coveralls.io/repos/github/jochasinga/RxGo/badge.svg?branch=master)](https://coveralls.io/github/jochasinga/RxGo?branch=master)
Reactive Extensions for the Go Language

## Getting Started
[ReactiveX](http://reactivex.io/), or Rx for short, is an API for programming with observable streams. This is a ReactiveX API for the Go language.

Rx is a new, alternative way of asychronous programming to callbacks, promises and deferred. It is about processing streams of events or items, with events being any occurances or changes within the system, either influenced by the external factors (i.e. users or another remote service) or internal components (i.e. logs).

The pattern is that you `Subscribe` to an `Observable` using an `Observer`:

```go

subscription := observable.Subscribe(observer)

```

An `Observer` is a type consists of three `EventHandler` fields, the `NextHandler`, `Errhandler`, and `DoneHandler`, respectively. These handlers can be evoked with `OnNext`, `OnError`, and `OnDone` methods, respectively.

The `Observer` itself is also an `EventHandler`. This means all types mentioend can be subscribed to an `Observable`.

```go

nextHandler := func(item interface{}) interface{} {
	if num, ok := item.(int); ok {
		nums = append(nums, num)
	}
}

// Only next item will be handled. 
sub := observable.Subscribe(handlers.NextFunc(nextHandler))


```

**NOTE**: Observables are not active in themselves. They need to be subscribed to make something happen. Simply having an Observable lying around doesn't make anything happen, like sitting and watching time flies.

## Install

```bash

go get -u github.com/jochasinga/rxgo

```

## Importing the Rx package
Certain types, such as `observer.Observer` and `observable.Observable` are organized into subpackages for namespace-sake to avoid redundant constructor like `NewObservable`. Instead, an `Observable` can be created with `observable.New()`.

```go

import (
	"github.com/jochasinga/rx"
	"github.com/jochasinga/rx/observer"
	"github.com/jochasinga/rx/observable"
	//...
)


```

## Simple Usage

```go

watcher := observer.Observer{

	// Register a handler function for every next available item.
	NextHandler: func(item interface{}) {
		fmt.Printf("Processing: %v\n", item)
	},

	// Register a handler for any emitted error.
	ErrHandler: func(err error) {
		fmt.Printf("Encountered error: %v\n", err)
	},

	// Register a handler when a stream is completed.
	DoneHandler: func() {
		fmt.Println("Done!")
	},
}

it, _ := iterable.New([]interface{}{1, 2, 3, 4, errors.New("bang"), 5})
source := observable.From(it)
sub := source.Subscribe(watcher)

// wait for the async operation
<-sub

```

The above will:
- print the format string for every number in the slice up to 4.
- print the error "bang"

It is important to remember that only an `OnError` or `OnDone` can be called in a 
stream. If there's an error in the stream, the processing stops and `OnDone` will
never be called, and vice versa.

The concept is to group all side effects into these handlers and let an `Observer` or any `EventHandler` to handle them. 

```go

package main
import (
	"fmt"
	"time"

	"github.com/jochasinga/rx"
	"github.com/jochasinga/rx/handlers"
)

func main() {

	score := 9

	onNext := handlers.NextFunc(func(item interface{}) {
		if num, ok := item.(int); ok {
			score += num
		}
	})

	onDone := handlers.DoneFunc(func() {
		score *= 2
	})

	watcher := observer.New(onNext, onDone)

	// Create an `Observable` from a single item and subscribe to the observer.
	sub := observable.Just(1).Subscribe(watcher)
	<-sub

	fmt.Println(score) // 20
}

```

<<<<<<< HEAD
Please check out the [examples](examples/) to see how it can be applied to reactive applications.

## Recap

An `Observable` is a synchronous stream of "emitted" values which can be either an empty interface{} or error.

=======
An `Observable` is a synchronous stream of events which can emit a value of type `interface{}`, `error`,
or notify as completed. Below is what an `Observable` looks like:
>>>>>>> df028cb9

```bash

              time -->

(*)-------------(e)--------------|>
 |               |               |
Start        Event with         Done
             value = 1

```

In **RxGo**, it's useful to think of `Observable` and `Connectable` as channels with additional ability to `Subscribe` handlers. In fact, they are basically channels. When `Subscribe` method is called on a `Observable` (or `Connect` method in case of `Connectable`), one or more goroutines are spawned to handle asynchronous processing.


```
Most Observable methods and operators will return the Observable itself, making it chainable.

```go

f1 := func() interface{} {
	
	// Simulate a blocking I/O
	time.Sleep(2 * time.Second)
	return 1 
}

f2 := func() interface{} {

	// Simulate a blocking I/O
	time.Sleep(time.Second)
	return 2
}

onNext := handlers.NextFunc(func(v iterface{}) {
	val := encodeVal(v)
	saveToDB(val)
})

wait := observable.Start(f1, f2).Subscribe(onNext)
sub := <-wait

if err := sub.Err(); err != nil {
	saveToLog(err)	
}


```

## This is an early project and there will be breaking changes. However, discussions and contributions are welcome. Please feel free to experiment and come back with suggestions/issues. <|MERGE_RESOLUTION|>--- conflicted
+++ resolved
@@ -136,17 +136,11 @@
 
 ```
 
-<<<<<<< HEAD
 Please check out the [examples](examples/) to see how it can be applied to reactive applications.
 
 ## Recap
 
-An `Observable` is a synchronous stream of "emitted" values which can be either an empty interface{} or error.
-
-=======
-An `Observable` is a synchronous stream of events which can emit a value of type `interface{}`, `error`,
-or notify as completed. Below is what an `Observable` looks like:
->>>>>>> df028cb9
+An `Observable` is a synchronous stream of "emitted" values which can be either an empty interface{} or error. Below is how an `Observable` can be visualized:
 
 ```bash
 
